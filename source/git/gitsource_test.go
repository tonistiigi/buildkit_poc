package git

import (
	"context"
	"io/ioutil"
	"os"
	"os/exec"
	"path/filepath"
	"runtime"
	"strings"
	"testing"

	"github.com/containerd/containerd/content/local"
	ctdmetadata "github.com/containerd/containerd/metadata"
	"github.com/containerd/containerd/namespaces"
	"github.com/containerd/containerd/snapshots"
	"github.com/containerd/containerd/snapshots/native"
	"github.com/moby/buildkit/cache"
	"github.com/moby/buildkit/cache/metadata"
	"github.com/moby/buildkit/snapshot"
	containerdsnapshot "github.com/moby/buildkit/snapshot/containerd"
	"github.com/moby/buildkit/source"
	"github.com/moby/buildkit/util/leaseutil"
	"github.com/pkg/errors"
	"github.com/stretchr/testify/assert"
	"github.com/stretchr/testify/require"
	bolt "go.etcd.io/bbolt"
)

func TestRepeatedFetch(t *testing.T) {
	testRepeatedFetch(t, false)
}
func TestRepeatedFetchKeepGitDir(t *testing.T) {
	testRepeatedFetch(t, true)
}

func testRepeatedFetch(t *testing.T, keepGitDir bool) {
	if runtime.GOOS == "windows" {
		t.Skip("Depends on unimplemented containerd bind-mount support on Windows")
	}

	t.Parallel()
	ctx := context.TODO()

	tmpdir, err := ioutil.TempDir("", "buildkit-state")
	require.NoError(t, err)
	defer os.RemoveAll(tmpdir)

	gs := setupGitSource(t, tmpdir)

	repodir, err := ioutil.TempDir("", "buildkit-gitsource")
	require.NoError(t, err)
	defer os.RemoveAll(repodir)

	repodir, err = setupGitRepo(repodir)
	require.NoError(t, err)

	id := &source.GitIdentifier{Remote: repodir, KeepGitDir: keepGitDir}

	g, err := gs.Resolve(ctx, id, nil, nil)
	require.NoError(t, err)

<<<<<<< HEAD
	key1, done, err := g.CacheKey(ctx, nil, 0)
=======
	key1, _, done, err := g.CacheKey(ctx, nil, 0)
>>>>>>> 91067efc
	require.NoError(t, err)
	require.True(t, done)

	expLen := 40
	if keepGitDir {
		expLen += 4
	}

	require.Equal(t, expLen, len(key1))

	ref1, err := g.Snapshot(ctx, nil)
	require.NoError(t, err)
	defer ref1.Release(context.TODO())

	mount, err := ref1.Mount(ctx, false)
	require.NoError(t, err)

	lm := snapshot.LocalMounter(mount)
	dir, err := lm.Mount()
	require.NoError(t, err)
	defer lm.Unmount()

	dt, err := ioutil.ReadFile(filepath.Join(dir, "def"))
	require.NoError(t, err)

	require.Equal(t, "bar\n", string(dt))

	_, err = os.Lstat(filepath.Join(dir, "ghi"))
	require.Error(t, err)
	require.True(t, errors.Is(err, os.ErrNotExist))

	_, err = os.Lstat(filepath.Join(dir, "sub/subfile"))
	require.Error(t, err)
	require.True(t, errors.Is(err, os.ErrNotExist))

	// second fetch returns same dir
	id = &source.GitIdentifier{Remote: repodir, Ref: "master", KeepGitDir: keepGitDir}

	g, err = gs.Resolve(ctx, id, nil, nil)
	require.NoError(t, err)

<<<<<<< HEAD
	key2, _, err := g.CacheKey(ctx, nil, 0)
=======
	key2, _, _, err := g.CacheKey(ctx, nil, 0)
>>>>>>> 91067efc
	require.NoError(t, err)

	require.Equal(t, key1, key2)

	ref2, err := g.Snapshot(ctx, nil)
	require.NoError(t, err)
	defer ref2.Release(context.TODO())

	require.Equal(t, ref1.ID(), ref2.ID())

	id = &source.GitIdentifier{Remote: repodir, Ref: "feature", KeepGitDir: keepGitDir}

	g, err = gs.Resolve(ctx, id, nil, nil)
	require.NoError(t, err)

<<<<<<< HEAD
	key3, _, err := g.CacheKey(ctx, nil, 0)
=======
	key3, _, _, err := g.CacheKey(ctx, nil, 0)
>>>>>>> 91067efc
	require.NoError(t, err)
	require.NotEqual(t, key1, key3)

	ref3, err := g.Snapshot(ctx, nil)
	require.NoError(t, err)
	defer ref3.Release(context.TODO())

	mount, err = ref3.Mount(ctx, false)
	require.NoError(t, err)

	lm = snapshot.LocalMounter(mount)
	dir, err = lm.Mount()
	require.NoError(t, err)
	defer lm.Unmount()

	dt, err = ioutil.ReadFile(filepath.Join(dir, "ghi"))
	require.NoError(t, err)

	require.Equal(t, "baz\n", string(dt))

	dt, err = ioutil.ReadFile(filepath.Join(dir, "sub/subfile"))
	require.NoError(t, err)

	require.Equal(t, "subcontents\n", string(dt))
}

func TestFetchBySHA(t *testing.T) {
	testFetchBySHA(t, false)
}
func TestFetchBySHAKeepGitDir(t *testing.T) {
	testFetchBySHA(t, true)
}

func testFetchBySHA(t *testing.T, keepGitDir bool) {
	if runtime.GOOS == "windows" {
		t.Skip("Depends on unimplemented containerd bind-mount support on Windows")
	}

	t.Parallel()
	ctx := namespaces.WithNamespace(context.Background(), "buildkit-test")

	tmpdir, err := ioutil.TempDir("", "buildkit-state")
	require.NoError(t, err)
	defer os.RemoveAll(tmpdir)

	gs := setupGitSource(t, tmpdir)

	repodir, err := ioutil.TempDir("", "buildkit-gitsource")
	require.NoError(t, err)
	defer os.RemoveAll(repodir)

	repodir, err = setupGitRepo(repodir)
	require.NoError(t, err)

	cmd := exec.Command("git", "rev-parse", "feature")
	cmd.Dir = repodir

	out, err := cmd.Output()
	require.NoError(t, err)

	sha := strings.TrimSpace(string(out))
	require.Equal(t, 40, len(sha))

	id := &source.GitIdentifier{Remote: repodir, Ref: sha, KeepGitDir: keepGitDir}

	g, err := gs.Resolve(ctx, id, nil, nil)
	require.NoError(t, err)

<<<<<<< HEAD
	key1, done, err := g.CacheKey(ctx, nil, 0)
=======
	key1, _, done, err := g.CacheKey(ctx, nil, 0)
>>>>>>> 91067efc
	require.NoError(t, err)
	require.True(t, done)

	expLen := 40
	if keepGitDir {
		expLen += 4
	}

	require.Equal(t, expLen, len(key1))

	ref1, err := g.Snapshot(ctx, nil)
	require.NoError(t, err)
	defer ref1.Release(context.TODO())

	mount, err := ref1.Mount(ctx, false)
	require.NoError(t, err)

	lm := snapshot.LocalMounter(mount)
	dir, err := lm.Mount()
	require.NoError(t, err)
	defer lm.Unmount()

	dt, err := ioutil.ReadFile(filepath.Join(dir, "ghi"))
	require.NoError(t, err)

	require.Equal(t, "baz\n", string(dt))

	dt, err = ioutil.ReadFile(filepath.Join(dir, "sub/subfile"))
	require.NoError(t, err)

	require.Equal(t, "subcontents\n", string(dt))
}

func TestMultipleRepos(t *testing.T) {
	testMultipleRepos(t, false)
}

func TestMultipleReposKeepGitDir(t *testing.T) {
	testMultipleRepos(t, true)
}

func testMultipleRepos(t *testing.T, keepGitDir bool) {
	if runtime.GOOS == "windows" {
		t.Skip("Depends on unimplemented containerd bind-mount support on Windows")
	}

	t.Parallel()
	ctx := namespaces.WithNamespace(context.Background(), "buildkit-test")

	tmpdir, err := ioutil.TempDir("", "buildkit-state")
	require.NoError(t, err)
	defer os.RemoveAll(tmpdir)

	gs := setupGitSource(t, tmpdir)

	repodir, err := ioutil.TempDir("", "buildkit-gitsource")
	require.NoError(t, err)
	defer os.RemoveAll(repodir)

	repodir, err = setupGitRepo(repodir)
	require.NoError(t, err)

	repodir2, err := ioutil.TempDir("", "buildkit-gitsource")
	require.NoError(t, err)
	defer os.RemoveAll(repodir2)

	err = runShell(repodir2,
		"git init",
		"git config --local user.email test",
		"git config --local user.name test",
		"echo xyz > xyz",
		"git add xyz",
		"git commit -m initial",
	)
	require.NoError(t, err)

	id := &source.GitIdentifier{Remote: repodir, KeepGitDir: keepGitDir}
	id2 := &source.GitIdentifier{Remote: repodir2, KeepGitDir: keepGitDir}

	g, err := gs.Resolve(ctx, id, nil, nil)
	require.NoError(t, err)

	g2, err := gs.Resolve(ctx, id2, nil, nil)
	require.NoError(t, err)

	expLen := 40
	if keepGitDir {
		expLen += 4
	}

<<<<<<< HEAD
	key1, _, err := g.CacheKey(ctx, nil, 0)
	require.NoError(t, err)
	require.Equal(t, expLen, len(key1))

	key2, _, err := g2.CacheKey(ctx, nil, 0)
=======
	key1, _, _, err := g.CacheKey(ctx, nil, 0)
	require.NoError(t, err)
	require.Equal(t, expLen, len(key1))

	key2, _, _, err := g2.CacheKey(ctx, nil, 0)
>>>>>>> 91067efc
	require.NoError(t, err)
	require.Equal(t, expLen, len(key2))

	require.NotEqual(t, key1, key2)

	ref1, err := g.Snapshot(ctx, nil)
	require.NoError(t, err)
	defer ref1.Release(context.TODO())

	mount, err := ref1.Mount(ctx, false)
	require.NoError(t, err)

	lm := snapshot.LocalMounter(mount)
	dir, err := lm.Mount()
	require.NoError(t, err)
	defer lm.Unmount()

	ref2, err := g2.Snapshot(ctx, nil)
	require.NoError(t, err)
	defer ref2.Release(context.TODO())

	mount, err = ref2.Mount(ctx, false)
	require.NoError(t, err)

	lm = snapshot.LocalMounter(mount)
	dir2, err := lm.Mount()
	require.NoError(t, err)
	defer lm.Unmount()

	dt, err := ioutil.ReadFile(filepath.Join(dir, "def"))
	require.NoError(t, err)

	require.Equal(t, "bar\n", string(dt))

	dt, err = ioutil.ReadFile(filepath.Join(dir2, "xyz"))
	require.NoError(t, err)

	require.Equal(t, "xyz\n", string(dt))
}

func setupGitSource(t *testing.T, tmpdir string) source.Source {
	snapshotter, err := native.NewSnapshotter(filepath.Join(tmpdir, "snapshots"))
	assert.NoError(t, err)

	md, err := metadata.NewStore(filepath.Join(tmpdir, "metadata.db"))
	assert.NoError(t, err)

	store, err := local.NewStore(tmpdir)
	require.NoError(t, err)

	db, err := bolt.Open(filepath.Join(tmpdir, "containerdmeta.db"), 0644, nil)
	require.NoError(t, err)

	mdb := ctdmetadata.NewDB(db, store, map[string]snapshots.Snapshotter{
		"native": snapshotter,
	})

	cm, err := cache.NewManager(cache.ManagerOpt{
		Snapshotter:    snapshot.FromContainerdSnapshotter("native", containerdsnapshot.NSSnapshotter("buildkit", mdb.Snapshotter("native")), nil),
		MetadataStore:  md,
		LeaseManager:   leaseutil.WithNamespace(ctdmetadata.NewLeaseManager(mdb), "buildkit"),
		ContentStore:   mdb.ContentStore(),
		GarbageCollect: mdb.GarbageCollect,
	})
	require.NoError(t, err)

	gs, err := NewSource(Opt{
		CacheAccessor: cm,
		MetadataStore: md,
	})
	require.NoError(t, err)

	return gs
}

func setupGitRepo(dir string) (string, error) {
	subPath := filepath.Join(dir, "sub")
	mainPath := filepath.Join(dir, "main")

	if err := os.MkdirAll(subPath, 0700); err != nil {
		return "", err
	}

	if err := os.MkdirAll(mainPath, 0700); err != nil {
		return "", err
	}

	if err := runShell(filepath.Join(dir, "sub"),
		"git init",
		"git config --local user.email test",
		"git config --local user.name test",
		"echo subcontents > subfile",
		"git add subfile",
		"git commit -m initial",
	); err != nil {
		return "", err
	}
	if err := runShell(filepath.Join(dir, "main"),
		"git init",
		"git config --local user.email test",
		"git config --local user.name test",
		"echo foo > abc",
		"git add abc",
		"git commit -m initial",
		"echo bar > def",
		"git add def",
		"git commit -m second",
		"git checkout -B feature",
		"echo baz > ghi",
		"git add ghi",
		"git commit -m feature",
		"git submodule add "+subPath+" sub",
		"git add -A",
		"git commit -m withsub",
	); err != nil {
		return "", err
	}
	return mainPath, nil
}

func runShell(dir string, cmds ...string) error {
	for _, args := range cmds {
		var cmd *exec.Cmd
		if runtime.GOOS == "windows" {
			cmd = exec.Command("powershell", "-command", args)
		} else {
			cmd = exec.Command("sh", "-c", args)
		}
		cmd.Dir = dir
		if err := cmd.Run(); err != nil {
			return errors.Wrapf(err, "error running %v", args)
		}
	}
	return nil
}<|MERGE_RESOLUTION|>--- conflicted
+++ resolved
@@ -60,11 +60,7 @@
 	g, err := gs.Resolve(ctx, id, nil, nil)
 	require.NoError(t, err)
 
-<<<<<<< HEAD
-	key1, done, err := g.CacheKey(ctx, nil, 0)
-=======
 	key1, _, done, err := g.CacheKey(ctx, nil, 0)
->>>>>>> 91067efc
 	require.NoError(t, err)
 	require.True(t, done)
 
@@ -106,11 +102,7 @@
 	g, err = gs.Resolve(ctx, id, nil, nil)
 	require.NoError(t, err)
 
-<<<<<<< HEAD
-	key2, _, err := g.CacheKey(ctx, nil, 0)
-=======
 	key2, _, _, err := g.CacheKey(ctx, nil, 0)
->>>>>>> 91067efc
 	require.NoError(t, err)
 
 	require.Equal(t, key1, key2)
@@ -126,11 +118,7 @@
 	g, err = gs.Resolve(ctx, id, nil, nil)
 	require.NoError(t, err)
 
-<<<<<<< HEAD
-	key3, _, err := g.CacheKey(ctx, nil, 0)
-=======
 	key3, _, _, err := g.CacheKey(ctx, nil, 0)
->>>>>>> 91067efc
 	require.NoError(t, err)
 	require.NotEqual(t, key1, key3)
 
@@ -199,11 +187,7 @@
 	g, err := gs.Resolve(ctx, id, nil, nil)
 	require.NoError(t, err)
 
-<<<<<<< HEAD
-	key1, done, err := g.CacheKey(ctx, nil, 0)
-=======
 	key1, _, done, err := g.CacheKey(ctx, nil, 0)
->>>>>>> 91067efc
 	require.NoError(t, err)
 	require.True(t, done)
 
@@ -294,19 +278,11 @@
 		expLen += 4
 	}
 
-<<<<<<< HEAD
-	key1, _, err := g.CacheKey(ctx, nil, 0)
+	key1, _, _, err := g.CacheKey(ctx, nil, 0)
 	require.NoError(t, err)
 	require.Equal(t, expLen, len(key1))
 
-	key2, _, err := g2.CacheKey(ctx, nil, 0)
-=======
-	key1, _, _, err := g.CacheKey(ctx, nil, 0)
-	require.NoError(t, err)
-	require.Equal(t, expLen, len(key1))
-
 	key2, _, _, err := g2.CacheKey(ctx, nil, 0)
->>>>>>> 91067efc
 	require.NoError(t, err)
 	require.Equal(t, expLen, len(key2))
 
