package http

import (
	"context"
	"crypto/sha256"
	"encoding/json"
	"fmt"
	"io"
	"mime"
	"net/http"
	"net/url"
	"os"
	"path"
	"path/filepath"
	"strings"
	"time"

	"github.com/docker/docker/pkg/idtools"
	"github.com/docker/docker/pkg/locker"
	"github.com/moby/buildkit/cache"
	"github.com/moby/buildkit/cache/metadata"
	"github.com/moby/buildkit/session"
	"github.com/moby/buildkit/snapshot"
	"github.com/moby/buildkit/solver"
	"github.com/moby/buildkit/source"
	"github.com/moby/buildkit/util/tracing"
	digest "github.com/opencontainers/go-digest"
	"github.com/pkg/errors"
	bolt "go.etcd.io/bbolt"
)

type Opt struct {
	CacheAccessor cache.Accessor
	MetadataStore *metadata.Store
	Transport     http.RoundTripper
}

type httpSource struct {
	md        *metadata.Store
	cache     cache.Accessor
	locker    *locker.Locker
	transport http.RoundTripper
}

func NewSource(opt Opt) (source.Source, error) {
	transport := opt.Transport
	if transport == nil {
		transport = tracing.DefaultTransport
	}
	hs := &httpSource{
		md:        opt.MetadataStore,
		cache:     opt.CacheAccessor,
		locker:    locker.New(),
		transport: transport,
	}
	return hs, nil
}

func (hs *httpSource) ID() string {
	return source.HTTPSScheme
}

type httpSourceHandler struct {
	*httpSource
	src      source.HTTPIdentifier
	refID    string
	cacheKey digest.Digest
	sm       *session.Manager
}

<<<<<<< HEAD
func (hs *httpSource) Resolve(ctx context.Context, id source.Identifier, sm *session.Manager, g session.Group) (source.SourceInstance, error) {
	httpIdentifier, ok := id.(*source.HttpIdentifier)
=======
func (hs *httpSource) Resolve(ctx context.Context, id source.Identifier, sm *session.Manager, _ solver.Vertex) (source.SourceInstance, error) {
	httpIdentifier, ok := id.(*source.HTTPIdentifier)
>>>>>>> 91067efc
	if !ok {
		return nil, errors.Errorf("invalid http identifier %v", id)
	}

	return &httpSourceHandler{
		src:        *httpIdentifier,
		httpSource: hs,
		sm:         sm,
	}, nil
}

func (hs *httpSourceHandler) client(g session.Group) *http.Client {
	return &http.Client{Transport: newTransport(hs.transport, hs.sm, g)}
}

// urlHash is internal hash the etag is stored by that doesn't leak outside
// this package.
func (hs *httpSourceHandler) urlHash() (digest.Digest, error) {
	dt, err := json.Marshal(struct {
		Filename       string
		Perm, UID, GID int
	}{
		Filename: getFileName(hs.src.URL, hs.src.Filename, nil),
		Perm:     hs.src.Perm,
		UID:      hs.src.UID,
		GID:      hs.src.GID,
	})
	if err != nil {
		return "", err
	}
	return digest.FromBytes(dt), nil
}

func (hs *httpSourceHandler) formatCacheKey(filename string, dgst digest.Digest, lastModTime string) digest.Digest {
	dt, err := json.Marshal(struct {
		Filename       string
		Perm, UID, GID int
		Checksum       digest.Digest
		LastModTime    string `json:",omitempty"`
	}{
		Filename:    filename,
		Perm:        hs.src.Perm,
		UID:         hs.src.UID,
		GID:         hs.src.GID,
		Checksum:    dgst,
		LastModTime: lastModTime,
	})
	if err != nil {
		return dgst
	}
	return digest.FromBytes(dt)
}

<<<<<<< HEAD
func (hs *httpSourceHandler) CacheKey(ctx context.Context, g session.Group, index int) (string, bool, error) {
=======
func (hs *httpSourceHandler) CacheKey(ctx context.Context, g session.Group, index int) (string, solver.CacheOpts, bool, error) {
>>>>>>> 91067efc
	if hs.src.Checksum != "" {
		hs.cacheKey = hs.src.Checksum
		return hs.formatCacheKey(getFileName(hs.src.URL, hs.src.Filename, nil), hs.src.Checksum, "").String(), nil, true, nil
	}

	uh, err := hs.urlHash()
	if err != nil {
		return "", nil, false, nil
	}

	// look up metadata(previously stored headers) for that URL
	sis, err := hs.md.Search(uh.String())
	if err != nil {
		return "", nil, false, errors.Wrapf(err, "failed to search metadata for %s", uh)
	}

	req, err := http.NewRequest("GET", hs.src.URL, nil)
	if err != nil {
		return "", nil, false, err
	}
	req = req.WithContext(ctx)
	m := map[string]*metadata.StorageItem{}

	// If we request a single ETag in 'If-None-Match', some servers omit the
	// unambiguous ETag in their response.
	// See: https://github.com/moby/buildkit/issues/905
	var onlyETag string

	if len(sis) > 0 {
		for _, si := range sis {
			// if metaDigest := getMetaDigest(si); metaDigest == hs.formatCacheKey("") {
			if etag := getETag(si); etag != "" {
				if dgst := getChecksum(si); dgst != "" {
					m[etag] = si
				}
			}
			// }
		}
		if len(m) > 0 {
			etags := make([]string, 0, len(m))
			for t := range m {
				etags = append(etags, t)
			}
			req.Header.Add("If-None-Match", strings.Join(etags, ", "))

			if len(etags) == 1 {
				onlyETag = etags[0]
			}
		}
	}

	client := hs.client(g)

	// Some servers seem to have trouble supporting If-None-Match properly even
	// though they return ETag-s. So first, optionally try a HEAD request with
	// manual ETag value comparison.
	if len(m) > 0 {
		req.Method = "HEAD"
		resp, err := client.Do(req)
		if err == nil {
			if resp.StatusCode == http.StatusOK || resp.StatusCode == http.StatusNotModified {
				respETag := resp.Header.Get("ETag")

				// If a 304 is returned without an ETag and we had only sent one ETag,
				// the response refers to the ETag we asked about.
				if respETag == "" && onlyETag != "" && resp.StatusCode == http.StatusNotModified {
					respETag = onlyETag
				}
				si, ok := m[respETag]
				if ok {
					hs.refID = si.ID()
					dgst := getChecksum(si)
					if dgst != "" {
						modTime := getModTime(si)
						resp.Body.Close()
						return hs.formatCacheKey(getFileName(hs.src.URL, hs.src.Filename, resp), dgst, modTime).String(), nil, true, nil
					}
				}
			}
			resp.Body.Close()
		}
		req.Method = "GET"
	}

	resp, err := client.Do(req)
	if err != nil {
		return "", nil, false, err
	}
	if resp.StatusCode < 200 || resp.StatusCode >= 400 {
		return "", nil, false, errors.Errorf("invalid response status %d", resp.StatusCode)
	}
	if resp.StatusCode == http.StatusNotModified {
		respETag := resp.Header.Get("ETag")
		if respETag == "" && onlyETag != "" {
			respETag = onlyETag

			// Set the missing ETag header on the response so that it's available
			// to .save()
			resp.Header.Set("ETag", onlyETag)
		}
		si, ok := m[respETag]
		if !ok {
			return "", nil, false, errors.Errorf("invalid not-modified ETag: %v", respETag)
		}
		hs.refID = si.ID()
		dgst := getChecksum(si)
		if dgst == "" {
			return "", nil, false, errors.Errorf("invalid metadata change")
		}
		modTime := getModTime(si)
		resp.Body.Close()
		return hs.formatCacheKey(getFileName(hs.src.URL, hs.src.Filename, resp), dgst, modTime).String(), nil, true, nil
	}

	ref, dgst, err := hs.save(ctx, resp)
	if err != nil {
		return "", nil, false, err
	}
	ref.Release(context.TODO())

	hs.cacheKey = dgst

	return hs.formatCacheKey(getFileName(hs.src.URL, hs.src.Filename, resp), dgst, resp.Header.Get("Last-Modified")).String(), nil, true, nil
}

func (hs *httpSourceHandler) save(ctx context.Context, resp *http.Response) (ref cache.ImmutableRef, dgst digest.Digest, retErr error) {
	newRef, err := hs.cache.New(ctx, nil, cache.CachePolicyRetain, cache.WithDescription(fmt.Sprintf("http url %s", hs.src.URL)))
	if err != nil {
		return nil, "", err
	}

	releaseRef := func() {
		newRef.Release(context.TODO())
	}

	defer func() {
		if retErr != nil && newRef != nil {
			releaseRef()
		}
	}()

	mount, err := newRef.Mount(ctx, false)
	if err != nil {
		return nil, "", err
	}

	lm := snapshot.LocalMounter(mount)
	dir, err := lm.Mount()
	if err != nil {
		return nil, "", err
	}

	defer func() {
		if retErr != nil && lm != nil {
			lm.Unmount()
		}
	}()
	perm := 0600
	if hs.src.Perm != 0 {
		perm = hs.src.Perm
	}
	fp := filepath.Join(dir, getFileName(hs.src.URL, hs.src.Filename, resp))

	f, err := os.OpenFile(fp, os.O_WRONLY|os.O_CREATE|os.O_TRUNC, os.FileMode(perm))
	if err != nil {
		return nil, "", err
	}
	defer func() {
		if f != nil {
			f.Close()
		}
	}()

	h := sha256.New()

	if _, err := io.Copy(io.MultiWriter(f, h), resp.Body); err != nil {
		return nil, "", err
	}

	if err := f.Close(); err != nil {
		return nil, "", err
	}
	f = nil

	uid := hs.src.UID
	gid := hs.src.GID
	if idmap := mount.IdentityMapping(); idmap != nil {
		identity, err := idmap.ToHost(idtools.Identity{
			UID: int(uid),
			GID: int(gid),
		})
		if err != nil {
			return nil, "", err
		}
		uid = identity.UID
		gid = identity.GID
	}

	if gid != 0 || uid != 0 {
		if err := os.Chown(fp, uid, gid); err != nil {
			return nil, "", err
		}
	}

	mTime := time.Unix(0, 0)
	lastMod := resp.Header.Get("Last-Modified")
	if lastMod != "" {
		if parsedMTime, err := http.ParseTime(lastMod); err == nil {
			mTime = parsedMTime
		}
	}

	if err := os.Chtimes(fp, mTime, mTime); err != nil {
		return nil, "", err
	}

	lm.Unmount()
	lm = nil

	ref, err = newRef.Commit(ctx)
	if err != nil {
		return nil, "", err
	}
	newRef = nil

	hs.refID = ref.ID()
	dgst = digest.NewDigest(digest.SHA256, h)

	if respETag := resp.Header.Get("ETag"); respETag != "" {
		setETag(ref.Metadata(), respETag)
		uh, err := hs.urlHash()
		if err != nil {
			return nil, "", err
		}
		setChecksum(ref.Metadata(), uh.String(), dgst)
		if err := ref.Metadata().Commit(); err != nil {
			return nil, "", err
		}
	}

	if modTime := resp.Header.Get("Last-Modified"); modTime != "" {
		setModTime(ref.Metadata(), modTime)
	}

	return ref, dgst, nil
}

func (hs *httpSourceHandler) Snapshot(ctx context.Context, g session.Group) (cache.ImmutableRef, error) {
	if hs.refID != "" {
		ref, err := hs.cache.Get(ctx, hs.refID)
		if err == nil {
			return ref, nil
		}
	}

	req, err := http.NewRequest("GET", hs.src.URL, nil)
	if err != nil {
		return nil, err
	}
	req = req.WithContext(ctx)

	client := hs.client(g)

	resp, err := client.Do(req)
	if err != nil {
		return nil, err
	}

	ref, dgst, err := hs.save(ctx, resp)
	if err != nil {
		return nil, err
	}
	if dgst != hs.cacheKey {
		ref.Release(context.TODO())
		return nil, errors.Errorf("digest mismatch %s: %s", dgst, hs.cacheKey)
	}

	return ref, nil
}

const keyETag = "etag"
const keyChecksum = "http.checksum"
const keyModTime = "http.modtime"

func setETag(si *metadata.StorageItem, s string) error {
	v, err := metadata.NewValue(s)
	if err != nil {
		return errors.Wrap(err, "failed to create etag value")
	}
	si.Queue(func(b *bolt.Bucket) error {
		return si.SetValue(b, keyETag, v)
	})
	return nil
}

func getETag(si *metadata.StorageItem) string {
	v := si.Get(keyETag)
	if v == nil {
		return ""
	}
	var etag string
	if err := v.Unmarshal(&etag); err != nil {
		return ""
	}
	return etag
}

func setModTime(si *metadata.StorageItem, s string) error {
	v, err := metadata.NewValue(s)
	if err != nil {
		return errors.Wrap(err, "failed to create modtime value")
	}
	si.Queue(func(b *bolt.Bucket) error {
		return si.SetValue(b, keyModTime, v)
	})
	return nil
}

func getModTime(si *metadata.StorageItem) string {
	v := si.Get(keyModTime)
	if v == nil {
		return ""
	}
	var modTime string
	if err := v.Unmarshal(&modTime); err != nil {
		return ""
	}
	return modTime
}

func setChecksum(si *metadata.StorageItem, url string, d digest.Digest) error {
	v, err := metadata.NewValue(d)
	if err != nil {
		return errors.Wrap(err, "failed to create checksum value")
	}
	v.Index = url
	si.Queue(func(b *bolt.Bucket) error {
		return si.SetValue(b, keyChecksum, v)
	})
	return nil
}

func getChecksum(si *metadata.StorageItem) digest.Digest {
	v := si.Get(keyChecksum)
	if v == nil {
		return ""
	}
	var dgstStr string
	if err := v.Unmarshal(&dgstStr); err != nil {
		return ""
	}
	dgst, err := digest.Parse(dgstStr)
	if err != nil {
		return ""
	}
	return dgst
}

func getFileName(urlStr, manualFilename string, resp *http.Response) string {
	if manualFilename != "" {
		return manualFilename
	}
	if resp != nil {
		if contentDisposition := resp.Header.Get("Content-Disposition"); contentDisposition != "" {
			if _, params, err := mime.ParseMediaType(contentDisposition); err == nil {
				if params["filename"] != "" && !strings.HasSuffix(params["filename"], "/") {
					if filename := filepath.Base(filepath.FromSlash(params["filename"])); filename != "" {
						return filename
					}
				}
			}
		}
	}
	u, err := url.Parse(urlStr)
	if err == nil {
		if base := path.Base(u.Path); base != "." && base != "/" {
			return base
		}
	}
	return "download"
}<|MERGE_RESOLUTION|>--- conflicted
+++ resolved
@@ -68,13 +68,8 @@
 	sm       *session.Manager
 }
 
-<<<<<<< HEAD
-func (hs *httpSource) Resolve(ctx context.Context, id source.Identifier, sm *session.Manager, g session.Group) (source.SourceInstance, error) {
-	httpIdentifier, ok := id.(*source.HttpIdentifier)
-=======
 func (hs *httpSource) Resolve(ctx context.Context, id source.Identifier, sm *session.Manager, _ solver.Vertex) (source.SourceInstance, error) {
 	httpIdentifier, ok := id.(*source.HTTPIdentifier)
->>>>>>> 91067efc
 	if !ok {
 		return nil, errors.Errorf("invalid http identifier %v", id)
 	}
@@ -128,11 +123,7 @@
 	return digest.FromBytes(dt)
 }
 
-<<<<<<< HEAD
-func (hs *httpSourceHandler) CacheKey(ctx context.Context, g session.Group, index int) (string, bool, error) {
-=======
 func (hs *httpSourceHandler) CacheKey(ctx context.Context, g session.Group, index int) (string, solver.CacheOpts, bool, error) {
->>>>>>> 91067efc
 	if hs.src.Checksum != "" {
 		hs.cacheKey = hs.src.Checksum
 		return hs.formatCacheKey(getFileName(hs.src.URL, hs.src.Filename, nil), hs.src.Checksum, "").String(), nil, true, nil
