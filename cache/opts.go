package cache

import (
	"fmt"

	"github.com/containerd/containerd/content"
	"github.com/moby/buildkit/session"
	"github.com/moby/buildkit/util/progress"
	digest "github.com/opencontainers/go-digest"
)

type DescHandler struct {
<<<<<<< HEAD
	Provider       content.Provider
=======
	Provider       func(session.Group) content.Provider
>>>>>>> 71cf6f5f
	Progress       progress.Controller
	SnapshotLabels map[string]string
}

type DescHandlers map[digest.Digest]*DescHandler

func descHandlersOf(opts ...RefOption) DescHandlers {
	for _, opt := range opts {
		if opt, ok := opt.(DescHandlers); ok {
			return opt
		}
	}
	return nil
}

type DescHandlerKey digest.Digest

type NeedsRemoteProvidersError []digest.Digest

func (m NeedsRemoteProvidersError) Error() string {
	return fmt.Sprintf("missing descriptor handlers for lazy blobs %+v", []digest.Digest(m))
}<|MERGE_RESOLUTION|>--- conflicted
+++ resolved
@@ -10,11 +10,7 @@
 )
 
 type DescHandler struct {
-<<<<<<< HEAD
-	Provider       content.Provider
-=======
 	Provider       func(session.Group) content.Provider
->>>>>>> 71cf6f5f
 	Progress       progress.Controller
 	SnapshotLabels map[string]string
 }
