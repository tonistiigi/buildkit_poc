--- conflicted
+++ resolved
@@ -74,28 +74,20 @@
 cacheVolume=$(docker create -v /root/.cache -v /root/.cache/registry -v /go/pkg/mod alpine)
 
 if [ "$TEST_INTEGRATION" == 1 ]; then
-<<<<<<< HEAD
-  docker run --rm -v /tmp --volumes-from=$cacheVolume -e SCOPE_DEBUG -e SCOPE_LOGGER_ROOT -e SCOPE_DSN -e TRAVIS -e TRAVIS_REPO_SLUG -e TRAVIS_COMMIT -e TRAVIS_BUILD_ID -e TRAVIS_BUILD_NUMBER -e TRAVIS_BUILD_WEB_URL -e SKIP_INTEGRATION_TESTS -e BUILDKIT_REGISTRY_MIRROR_DIR=/root/.cache/registry --privileged $iid go test ${TESTFLAGS:--v} -timeout=20m -covermode=count --parallel=1 ${TESTPKGS:-./...}
-=======
-  cid=$(docker create --rm -v /tmp --volumes-from=$cacheVolume -e TEST_DOCKERD -e SKIP_INTEGRATION_TESTS -e BUILDKIT_REGISTRY_MIRROR_DIR=/root/.cache/registry --privileged $iid go test ${TESTFLAGS:--v} ${TESTPKGS:-./...})
+  cid=$(docker create --rm -v /tmp --volumes-from=$cacheVolume -e SCOPE_DEBUG -e SCOPE_LOGGER_ROOT -e SCOPE_DSN -e TRAVIS -e TRAVIS_REPO_SLUG -e TRAVIS_COMMIT -e TRAVIS_BUILD_ID -e TRAVIS_BUILD_NUMBER -e TRAVIS_BUILD_WEB_URL -e TEST_DOCKERD -e SKIP_INTEGRATION_TESTS -e BUILDKIT_REGISTRY_MIRROR_DIR=/root/.cache/registry --privileged $iid go test ${TESTFLAGS:--v} -timeout=20m -covermode=count --parallel=1 ${TESTPKGS:-./...})
   if [ "$TEST_DOCKERD" = "1" ]; then
     docker cp "$TEST_DOCKERD_BINARY" $cid:/usr/bin/
   fi
   docker start -a $cid
->>>>>>> 462d7ceb
 fi
 
 
 if [ "$TEST_GATEWAY" == 1 ]; then
-<<<<<<< HEAD
-  docker run --rm --volumes-from=$cacheVolume -e SCOPE_DEBUG -e SCOPE_LOGGER_ROOT -e SCOPE_DSN -e TRAVIS -e TRAVIS_REPO_SLUG -e TRAVIS_COMMIT -e TRAVIS_BUILD_ID -e TRAVIS_BUILD_NUMBER -e TRAVIS_BUILD_WEB_URL $iid go build -v ./frontend/gateway/client
-=======
-  cid=$(docker create --rm --volumes-from=$cacheVolume -e TEST_DOCKERD $iid go build -v ./frontend/gateway/client)
+  cid=$(docker create --rm --volumes-from=$cacheVolume -e SCOPE_DEBUG -e SCOPE_LOGGER_ROOT -e SCOPE_DSN -e TRAVIS -e TRAVIS_REPO_SLUG -e TRAVIS_COMMIT -e TRAVIS_BUILD_ID -e TRAVIS_BUILD_NUMBER -e TRAVIS_BUILD_WEB_URL -e TEST_DOCKERD $iid go build -v ./frontend/gateway/client)
   if [ "$TEST_DOCKERD" = "1" ]; then
     docker cp "$TEST_DOCKERD_BINARY" $cid:/usr/bin/
   fi
   docker start -a $cid
->>>>>>> 462d7ceb
 fi
 
 
@@ -130,11 +122,7 @@
 
     if [ -s $tarout ]; then
       if [ "$release" = "mainline" ] || [ "$release" = "experimental" ] || [ -n "$DOCKERFILE_RELEASES_CUSTOM" ] || [ "$TRAVIS_EVENT_TYPE" = "cron" ]; then
-<<<<<<< HEAD
-        cid=$(docker create -v /tmp --rm --privileged --volumes-from=$cacheVolume -e SCOPE_DSN -e TRAVIS -e TRAVIS_REPO_SLUG -e TRAVIS_COMMIT -e TRAVIS_BUILD_ID -e TRAVIS_BUILD_NUMBER -e TRAVIS_BUILD_WEB_URL -e BUILDKIT_REGISTRY_MIRROR_DIR=/root/.cache/registry -e BUILDKIT_WORKER_RANDOM=1 -e FRONTEND_GATEWAY_ONLY=local:/$release.tar -e EXTERNAL_DF_FRONTEND=/dockerfile-frontend $iid go test --count=1 -timeout=20m -covermode=count --parallel=1 -tags "$buildtags" ${TESTFLAGS:--v} ./frontend/dockerfile)
-=======
-        cid=$(docker create -v /tmp --rm --privileged --volumes-from=$cacheVolume -e TEST_DOCKERD -e BUILDKIT_REGISTRY_MIRROR_DIR=/root/.cache/registry -e BUILDKIT_WORKER_RANDOM=1 -e FRONTEND_GATEWAY_ONLY=local:/$release.tar -e EXTERNAL_DF_FRONTEND=/dockerfile-frontend $iid go test --count=1 -tags "$buildtags" ${TESTFLAGS:--v} ./frontend/dockerfile)
->>>>>>> 462d7ceb
+        cid=$(docker create -v /tmp --rm --privileged --volumes-from=$cacheVolume -e SCOPE_DSN -e TRAVIS -e TRAVIS_REPO_SLUG -e TRAVIS_COMMIT -e TRAVIS_BUILD_ID -e TRAVIS_BUILD_NUMBER -e TRAVIS_BUILD_WEB_URL -e TEST_DOCKERD -e BUILDKIT_REGISTRY_MIRROR_DIR=/root/.cache/registry -e BUILDKIT_WORKER_RANDOM=1 -e FRONTEND_GATEWAY_ONLY=local:/$release.tar -e EXTERNAL_DF_FRONTEND=/dockerfile-frontend $iid go test --count=1 -timeout=20m -covermode=count --parallel=1 -tags "$buildtags" ${TESTFLAGS:--v} ./frontend/dockerfile)
         docker cp $tarout $cid:/$release.tar
         if [ "$TEST_DOCKERD" = "1" ]; then
           docker cp "$TEST_DOCKERD_BINARY" $cid:/usr/bin/
