package resolver

import (
	"crypto/tls"
	"crypto/x509"
	"io/ioutil"
	"net"
	"net/http"
	"os"
	"path/filepath"
	"runtime"
	"strings"
	"sync"
	"time"

	"github.com/containerd/containerd/remotes/docker"
	"github.com/moby/buildkit/cmd/buildkitd/config"
	"github.com/moby/buildkit/util/tracing"
	"github.com/pkg/errors"
)

func fillInsecureOpts(host string, c config.RegistryConfig, h docker.RegistryHost) ([]docker.RegistryHost, error) {
	var hosts []docker.RegistryHost

	tc, err := loadTLSConfig(c)
	if err != nil {
		return nil, err
	}
	var isHTTP bool

	if c.PlainHTTP != nil && *c.PlainHTTP {
		isHTTP = true
	}
	if c.PlainHTTP == nil {
		if ok, _ := docker.MatchLocalhost(host); ok {
			isHTTP = true
		}
	}

	if isHTTP {
		h2 := h
		h2.Scheme = "http"
		hosts = append(hosts, h2)
	}
	if c.Insecure != nil && *c.Insecure {
		h2 := h
		transport := newDefaultTransport()
		transport.TLSClientConfig = tc
		h2.Client = &http.Client{
			Transport: tracing.NewTransport(transport),
		}
		tc.InsecureSkipVerify = true
		hosts = append(hosts, h2)
	}

	if len(hosts) == 0 {
		transport := newDefaultTransport()
		transport.TLSClientConfig = tc

		h.Client = &http.Client{
			Transport: tracing.NewTransport(transport),
		}
		hosts = append(hosts, h)
	}

	return hosts, nil
}

func loadTLSConfig(c config.RegistryConfig) (*tls.Config, error) {
	for _, d := range c.TLSConfigDir {
		fs, err := ioutil.ReadDir(d)
		if err != nil && !errors.Is(err, os.ErrNotExist) && !errors.Is(err, os.ErrPermission) {
			return nil, errors.WithStack(err)
		}
		for _, f := range fs {
			if strings.HasSuffix(f.Name(), ".crt") {
				c.RootCAs = append(c.RootCAs, filepath.Join(d, f.Name()))
			}
			if strings.HasSuffix(f.Name(), ".cert") {
				c.KeyPairs = append(c.KeyPairs, config.TLSKeyPair{
					Certificate: filepath.Join(d, f.Name()),
					Key:         filepath.Join(d, strings.TrimSuffix(f.Name(), ".cert")+".key"),
				})
			}
		}
	}

	tc := &tls.Config{}
	if len(c.RootCAs) > 0 {
		systemPool, err := x509.SystemCertPool()
		if err != nil {
			if runtime.GOOS == "windows" {
				systemPool = x509.NewCertPool()
			} else {
				return nil, errors.Wrapf(err, "unable to get system cert pool")
			}
		}
		tc.RootCAs = systemPool
	}

	for _, p := range c.RootCAs {
		dt, err := ioutil.ReadFile(p)
		if err != nil {
			return nil, errors.Wrapf(err, "failed to read %s", p)
		}
		tc.RootCAs.AppendCertsFromPEM(dt)
	}

	for _, kp := range c.KeyPairs {
		cert, err := tls.LoadX509KeyPair(kp.Certificate, kp.Key)
		if err != nil {
			return nil, errors.Wrapf(err, "failed to load keypair for %s", kp.Certificate)
		}
		tc.Certificates = append(tc.Certificates, cert)
	}
	return tc, nil
}

// NewRegistryConfig converts registry config to docker.RegistryHosts callback
func NewRegistryConfig(m map[string]config.RegistryConfig) docker.RegistryHosts {
	return docker.Registries(
		func(host string) ([]docker.RegistryHost, error) {
			c, ok := m[host]
			if !ok {
				return nil, nil
			}

			var out []docker.RegistryHost

			for _, mirror := range c.Mirrors {
				h := docker.RegistryHost{
					Scheme:       "https",
					Client:       newDefaultClient(),
					Host:         mirror,
					Path:         "/v2",
					Capabilities: docker.HostCapabilityPull | docker.HostCapabilityResolve,
				}

				hosts, err := fillInsecureOpts(mirror, m[mirror], h)
				if err != nil {
					return nil, err
				}

				out = append(out, hosts...)
			}

			if host == "docker.io" {
				host = "registry-1.docker.io"
			}

			h := docker.RegistryHost{
				Scheme:       "https",
				Client:       newDefaultClient(),
				Host:         host,
				Path:         "/v2",
				Capabilities: docker.HostCapabilityPush | docker.HostCapabilityPull | docker.HostCapabilityResolve,
			}

			hosts, err := fillInsecureOpts(host, c, h)
			if err != nil {
				return nil, err
			}

			out = append(out, hosts...)
			return out, nil
		},
		docker.ConfigureDefaultRegistries(
			docker.WithClient(newDefaultClient()),
			docker.WithPlainHTTP(docker.MatchLocalhost),
		),
	)
}

<<<<<<< HEAD
type SessionAuthenticator struct {
	sm      *session.Manager
	groups  []session.Group
	mu      sync.RWMutex
	cache   map[string]credentials
	cacheMu sync.RWMutex
}

type credentials struct {
	user    string
	secret  string
	created time.Time
}

func NewSessionAuthenticator(sm *session.Manager, g session.Group) *SessionAuthenticator {
	return &SessionAuthenticator{sm: sm, groups: []session.Group{g}, cache: map[string]credentials{}}
}

func (a *SessionAuthenticator) credentials(h string) (string, string, error) {
	const credentialsTimeout = time.Minute

	a.cacheMu.RLock()
	c, ok := a.cache[h]
	if ok && time.Since(c.created) < credentialsTimeout {
		a.cacheMu.RUnlock()
		return c.user, c.secret, nil
	}
	a.cacheMu.RUnlock()

	a.mu.RLock()
	defer a.mu.RUnlock()

	var err error
	for i := len(a.groups) - 1; i >= 0; i-- {
		var user, secret string
		user, secret, err = auth.CredentialsFunc(a.sm, a.groups[i])(h)
		if err != nil {
			continue
		}
		a.cacheMu.Lock()
		a.cache[h] = credentials{user: user, secret: secret, created: time.Now()}
		a.cacheMu.Unlock()
		return user, secret, nil
	}
	return "", "", err
}

func (a *SessionAuthenticator) AddSession(g session.Group) {
	a.mu.Lock()
	a.groups = append(a.groups, g)
	a.mu.Unlock()
}

func New(hosts docker.RegistryHosts, auth *SessionAuthenticator) remotes.Resolver {
	return docker.NewResolver(docker.ResolverOptions{
		Hosts: hostsWithCredentials(hosts, auth),
	})
}

func hostsWithCredentials(hosts docker.RegistryHosts, auth *SessionAuthenticator) docker.RegistryHosts {
	if hosts == nil {
		return nil
	}
	return func(domain string) ([]docker.RegistryHost, error) {
		res, err := hosts(domain)
		if err != nil {
			return nil, err
		}
		if len(res) == 0 {
			return nil, nil
		}

		a := docker.NewDockerAuthorizer(
			docker.WithAuthClient(res[0].Client),
			docker.WithAuthCreds(auth.credentials),
		)
		for i := range res {
			res[i].Authorizer = a
		}
		return res, nil
	}
}

=======
>>>>>>> 91067efc
func newDefaultClient() *http.Client {
	return &http.Client{
		Transport: tracing.NewTransport(newDefaultTransport()),
	}
}

// newDefaultTransport is for pull or push client
//
// NOTE: For push, there must disable http2 for https because the flow control
// will limit data transfer. The net/http package doesn't provide http2 tunable
// settings which limits push performance.
//
// REF: https://github.com/golang/go/issues/14077
func newDefaultTransport() *http.Transport {
	return &http.Transport{
		Proxy: http.ProxyFromEnvironment,
		DialContext: (&net.Dialer{
			Timeout:   30 * time.Second,
			KeepAlive: 60 * time.Second,
		}).DialContext,
		MaxIdleConns:          10,
		IdleConnTimeout:       30 * time.Second,
		TLSHandshakeTimeout:   10 * time.Second,
		ExpectContinueTimeout: 5 * time.Second,
		TLSNextProto:          make(map[string]func(authority string, c *tls.Conn) http.RoundTripper),
	}
}<|MERGE_RESOLUTION|>--- conflicted
+++ resolved
@@ -10,7 +10,6 @@
 	"path/filepath"
 	"runtime"
 	"strings"
-	"sync"
 	"time"
 
 	"github.com/containerd/containerd/remotes/docker"
@@ -171,92 +170,6 @@
 	)
 }
 
-<<<<<<< HEAD
-type SessionAuthenticator struct {
-	sm      *session.Manager
-	groups  []session.Group
-	mu      sync.RWMutex
-	cache   map[string]credentials
-	cacheMu sync.RWMutex
-}
-
-type credentials struct {
-	user    string
-	secret  string
-	created time.Time
-}
-
-func NewSessionAuthenticator(sm *session.Manager, g session.Group) *SessionAuthenticator {
-	return &SessionAuthenticator{sm: sm, groups: []session.Group{g}, cache: map[string]credentials{}}
-}
-
-func (a *SessionAuthenticator) credentials(h string) (string, string, error) {
-	const credentialsTimeout = time.Minute
-
-	a.cacheMu.RLock()
-	c, ok := a.cache[h]
-	if ok && time.Since(c.created) < credentialsTimeout {
-		a.cacheMu.RUnlock()
-		return c.user, c.secret, nil
-	}
-	a.cacheMu.RUnlock()
-
-	a.mu.RLock()
-	defer a.mu.RUnlock()
-
-	var err error
-	for i := len(a.groups) - 1; i >= 0; i-- {
-		var user, secret string
-		user, secret, err = auth.CredentialsFunc(a.sm, a.groups[i])(h)
-		if err != nil {
-			continue
-		}
-		a.cacheMu.Lock()
-		a.cache[h] = credentials{user: user, secret: secret, created: time.Now()}
-		a.cacheMu.Unlock()
-		return user, secret, nil
-	}
-	return "", "", err
-}
-
-func (a *SessionAuthenticator) AddSession(g session.Group) {
-	a.mu.Lock()
-	a.groups = append(a.groups, g)
-	a.mu.Unlock()
-}
-
-func New(hosts docker.RegistryHosts, auth *SessionAuthenticator) remotes.Resolver {
-	return docker.NewResolver(docker.ResolverOptions{
-		Hosts: hostsWithCredentials(hosts, auth),
-	})
-}
-
-func hostsWithCredentials(hosts docker.RegistryHosts, auth *SessionAuthenticator) docker.RegistryHosts {
-	if hosts == nil {
-		return nil
-	}
-	return func(domain string) ([]docker.RegistryHost, error) {
-		res, err := hosts(domain)
-		if err != nil {
-			return nil, err
-		}
-		if len(res) == 0 {
-			return nil, nil
-		}
-
-		a := docker.NewDockerAuthorizer(
-			docker.WithAuthClient(res[0].Client),
-			docker.WithAuthCreds(auth.credentials),
-		)
-		for i := range res {
-			res[i].Authorizer = a
-		}
-		return res, nil
-	}
-}
-
-=======
->>>>>>> 91067efc
 func newDefaultClient() *http.Client {
 	return &http.Client{
 		Transport: tracing.NewTransport(newDefaultTransport()),
