package llbsolver

import (
	"context"
	"fmt"
	"strings"
	"sync"
	"time"

	"github.com/containerd/containerd/platforms"
	"github.com/mitchellh/hashstructure"
	"github.com/moby/buildkit/cache"
	"github.com/moby/buildkit/cache/remotecache"
	"github.com/moby/buildkit/client/llb"
	"github.com/moby/buildkit/executor"
	"github.com/moby/buildkit/frontend"
	gw "github.com/moby/buildkit/frontend/gateway/client"
	"github.com/moby/buildkit/session"
	"github.com/moby/buildkit/solver"
	"github.com/moby/buildkit/solver/errdefs"
	"github.com/moby/buildkit/solver/pb"
	"github.com/moby/buildkit/util/flightcontrol"
	"github.com/moby/buildkit/util/tracing"
	"github.com/moby/buildkit/worker"
	digest "github.com/opencontainers/go-digest"
	"github.com/pkg/errors"
	"github.com/sirupsen/logrus"
)

type llbBridge struct {
	builder                   solver.Builder
	frontends                 map[string]frontend.Frontend
	resolveWorker             func() (worker.Worker, error)
	eachWorker                func(func(worker.Worker) error) error
	resolveCacheImporterFuncs map[string]remotecache.ResolveCacheImporterFunc
	cms                       map[string]solver.CacheManager
	cmsMu                     sync.Mutex
	sm                        *session.Manager
}

func (b *llbBridge) loadResult(ctx context.Context, def *pb.Definition, cacheImports []gw.CacheOptionsEntry) (solver.CachedResult, error) {
	w, err := b.resolveWorker()
	if err != nil {
		return nil, err
	}
	ent, err := loadEntitlements(b.builder)
	if err != nil {
		return nil, err
	}
	var cms []solver.CacheManager
	for _, im := range cacheImports {
		cmID, err := cmKey(im)
		if err != nil {
			return nil, err
		}
		b.cmsMu.Lock()
		var cm solver.CacheManager
		if prevCm, ok := b.cms[cmID]; !ok {
			func(cmID string, im gw.CacheOptionsEntry) {
				cm = newLazyCacheManager(cmID, func() (solver.CacheManager, error) {
					var cmNew solver.CacheManager
					if err := inBuilderContext(context.TODO(), b.builder, "importing cache manifest from "+cmID, "", func(ctx context.Context, g session.Group) error {
						resolveCI, ok := b.resolveCacheImporterFuncs[im.Type]
						if !ok {
							return errors.Errorf("unknown cache importer: %s", im.Type)
						}
						ci, desc, err := resolveCI(ctx, g, im.Attrs)
						if err != nil {
							return err
						}
						cmNew, err = ci.Resolve(ctx, desc, cmID, w)
						return err
					}); err != nil {
						logrus.Debugf("error while importing cache manifest from cmId=%s: %v", cmID, err)
						return nil, err
					}
					return cmNew, nil
				})
			}(cmID, im)
			b.cms[cmID] = cm
		} else {
			cm = prevCm
		}
		cms = append(cms, cm)
		b.cmsMu.Unlock()
	}
	dpc := &detectPrunedCacheID{}

	edge, err := Load(def, dpc.Load, ValidateEntitlements(ent), WithCacheSources(cms), NormalizeRuntimePlatforms(), WithValidateCaps())
	if err != nil {
		return nil, errors.Wrap(err, "failed to load LLB")
	}

	if len(dpc.ids) > 0 {
		ids := make([]string, 0, len(dpc.ids))
		for id := range dpc.ids {
			ids = append(ids, id)
		}
		if err := b.eachWorker(func(w worker.Worker) error {
			return w.PruneCacheMounts(ctx, ids)
		}); err != nil {
			return nil, err
		}
	}

	res, err := b.builder.Build(ctx, edge)
	if err != nil {
		return nil, err
	}
	wr, ok := res.Sys().(*worker.WorkerRef)
	if !ok {
		return nil, errors.Errorf("invalid reference for exporting: %T", res.Sys())
	}
	if wr.ImmutableRef != nil {
		if err := wr.ImmutableRef.Finalize(ctx, false); err != nil {
			return nil, err
		}
	}
	return res, err
}

func (b *llbBridge) Solve(ctx context.Context, req frontend.SolveRequest, sid string) (res *frontend.Result, err error) {
	if req.Definition != nil && req.Definition.Def != nil && req.Frontend != "" {
		return nil, errors.New("cannot solve with both Definition and Frontend specified")
	}

	if req.Definition != nil && req.Definition.Def != nil {
		res = &frontend.Result{Ref: newResultProxy(b, req)}
	} else if req.Frontend != "" {
		f, ok := b.frontends[req.Frontend]
		if !ok {
			return nil, errors.Errorf("invalid frontend: %s", req.Frontend)
		}
		res, err = f.Solve(ctx, b, req.FrontendOpt, req.FrontendInputs, sid)
		if err != nil {
			return nil, errors.Wrapf(err, "failed to solve with frontend %s", req.Frontend)
		}
	} else {
		return &frontend.Result{}, nil
	}

	return
}

type resultProxy struct {
	cb       func(context.Context) (solver.CachedResult, error)
	def      *pb.Definition
	g        flightcontrol.Group
	mu       sync.Mutex
	released bool
	v        solver.CachedResult
	err      error
}

func newResultProxy(b *llbBridge, req frontend.SolveRequest) *resultProxy {
	return &resultProxy{
		def: req.Definition,
		cb: func(ctx context.Context) (solver.CachedResult, error) {
			return b.loadResult(ctx, req.Definition, req.CacheImports)
		},
	}
}

func (rp *resultProxy) Definition() *pb.Definition {
	return rp.def
}

func (rp *resultProxy) Release(ctx context.Context) error {
	rp.mu.Lock()
	defer rp.mu.Unlock()
	if rp.v != nil {
		if rp.released {
			logrus.Warnf("release of already released result")
		}
		if err := rp.v.Release(ctx); err != nil {
			return err
		}
	}
	rp.released = true
	return nil
}

func (rp *resultProxy) wrapError(err error) error {
	if err == nil {
		return nil
	}
	var ve *errdefs.VertexError
	if errors.As(err, &ve) {
		if rp.def.Source != nil {
			locs, ok := rp.def.Source.Locations[string(ve.Digest)]
			if ok {
				for _, loc := range locs.Locations {
					err = errdefs.WithSource(err, errdefs.Source{
						Info:   rp.def.Source.Infos[loc.SourceIndex],
						Ranges: loc.Ranges,
					})
				}
			}
		}
	}
	return err
}

func (rp *resultProxy) Result(ctx context.Context) (res solver.CachedResult, err error) {
	defer func() {
		err = rp.wrapError(err)
	}()
	r, err := rp.g.Do(ctx, "result", func(ctx context.Context) (interface{}, error) {
		rp.mu.Lock()
		if rp.released {
			rp.mu.Unlock()
			return nil, errors.Errorf("accessing released result")
		}
		if rp.v != nil || rp.err != nil {
			rp.mu.Unlock()
			return rp.v, rp.err
		}
		rp.mu.Unlock()
		v, err := rp.cb(ctx)
		if err != nil {
			select {
			case <-ctx.Done():
				if strings.Contains(err.Error(), context.Canceled.Error()) {
					return v, err
				}
			default:
			}
		}
		rp.mu.Lock()
		if rp.released {
			if v != nil {
				v.Release(context.TODO())
			}
			rp.mu.Unlock()
			return nil, errors.Errorf("evaluating released result")
		}
		rp.v = v
		rp.err = err
		rp.mu.Unlock()
		return v, err
	})
	if r != nil {
		return r.(solver.CachedResult), nil
	}
	return nil, err
}

func (b *llbBridge) Run(ctx context.Context, id string, root cache.Mountable, mounts []executor.Mount, process executor.ProcessInfo, started chan<- struct{}) (err error) {
	w, err := b.resolveWorker()
	if err != nil {
		return err
	}
	span, ctx := tracing.StartSpan(ctx, strings.Join(process.Meta.Args, " "))
	err = w.Executor().Run(ctx, id, root, mounts, process, started)
	tracing.FinishWithError(span, err)
	return err
}

func (b *llbBridge) Exec(ctx context.Context, id string, process executor.ProcessInfo) (err error) {
	w, err := b.resolveWorker()
	if err != nil {
		return err
	}
	span, ctx := tracing.StartSpan(ctx, strings.Join(process.Meta.Args, " "))
	err = w.Executor().Exec(ctx, id, process)
	tracing.FinishWithError(span, err)
	return err
}

func (b *llbBridge) ResolveImageConfig(ctx context.Context, ref string, opt llb.ResolveImageConfigOpt) (dgst digest.Digest, config []byte, err error) {
	w, err := b.resolveWorker()
	if err != nil {
		return "", nil, err
	}
	if opt.LogName == "" {
		opt.LogName = fmt.Sprintf("resolve image config for %s", ref)
	}
	id := ref // make a deterministic ID for avoiding duplicates
	if platform := opt.Platform; platform == nil {
		id += platforms.Format(platforms.DefaultSpec())
	} else {
		id += platforms.Format(*platform)
	}
<<<<<<< HEAD
	err = inBuilderContext(ctx, s.builder, opt.LogName, id, func(ctx context.Context, g session.Group) error {
		dgst, config, err = w.ResolveImageConfig(ctx, ref, opt, s.sm, g)
=======
	err = inBuilderContext(ctx, b.builder, opt.LogName, id, func(ctx context.Context, g session.Group) error {
		dgst, config, err = w.ResolveImageConfig(ctx, ref, opt, b.sm, g)
>>>>>>> 91067efc
		return err
	})
	return dgst, config, err
}

type lazyCacheManager struct {
	id   string
	main solver.CacheManager

	waitCh chan struct{}
	err    error
}

func (lcm *lazyCacheManager) ID() string {
	return lcm.id
}
func (lcm *lazyCacheManager) Query(inp []solver.CacheKeyWithSelector, inputIndex solver.Index, dgst digest.Digest, outputIndex solver.Index) ([]*solver.CacheKey, error) {
	lcm.wait()
	if lcm.main == nil {
		return nil, nil
	}
	return lcm.main.Query(inp, inputIndex, dgst, outputIndex)
}
func (lcm *lazyCacheManager) Records(ck *solver.CacheKey) ([]*solver.CacheRecord, error) {
	lcm.wait()
	if lcm.main == nil {
		return nil, nil
	}
	return lcm.main.Records(ck)
}
func (lcm *lazyCacheManager) Load(ctx context.Context, rec *solver.CacheRecord) (solver.Result, error) {
	if err := lcm.wait(); err != nil {
		return nil, err
	}
	return lcm.main.Load(ctx, rec)
}
func (lcm *lazyCacheManager) Save(key *solver.CacheKey, s solver.Result, createdAt time.Time) (*solver.ExportableCacheKey, error) {
	if err := lcm.wait(); err != nil {
		return nil, err
	}
	return lcm.main.Save(key, s, createdAt)
}

func (lcm *lazyCacheManager) wait() error {
	<-lcm.waitCh
	return lcm.err
}

func newLazyCacheManager(id string, fn func() (solver.CacheManager, error)) solver.CacheManager {
	lcm := &lazyCacheManager{id: id, waitCh: make(chan struct{})}
	go func() {
		defer close(lcm.waitCh)
		cm, err := fn()
		if err != nil {
			lcm.err = err
			return
		}
		lcm.main = cm
	}()
	return lcm
}

func cmKey(im gw.CacheOptionsEntry) (string, error) {
	if im.Type == "registry" && im.Attrs["ref"] != "" {
		return im.Attrs["ref"], nil
	}
	i, err := hashstructure.Hash(im, nil)
	if err != nil {
		return "", err
	}
	return fmt.Sprintf("%s:%d", im.Type, i), nil
}<|MERGE_RESOLUTION|>--- conflicted
+++ resolved
@@ -281,13 +281,8 @@
 	} else {
 		id += platforms.Format(*platform)
 	}
-<<<<<<< HEAD
-	err = inBuilderContext(ctx, s.builder, opt.LogName, id, func(ctx context.Context, g session.Group) error {
-		dgst, config, err = w.ResolveImageConfig(ctx, ref, opt, s.sm, g)
-=======
 	err = inBuilderContext(ctx, b.builder, opt.LogName, id, func(ctx context.Context, g session.Group) error {
 		dgst, config, err = w.ResolveImageConfig(ctx, ref, opt, b.sm, g)
->>>>>>> 91067efc
 		return err
 	})
 	return dgst, config, err
